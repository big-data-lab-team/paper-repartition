import datetime
import math
import time
import os
from argparse import ArgumentParser
from ast import literal_eval as make_tuple
from keep import keep
from keep.partition import Partition
from keep.log import log


def main(args=None):
    parser = ArgumentParser()

    parser.add_argument(
        "A", action="store", help="shape of the reconstructed array"
    )
    parser.add_argument(
        "I",
        action="store",
        help="shape of the input blocks. Input blocks "
        "called 'in...' must be stored on disk",
    )
    parser.add_argument(
        "O",
        action="store",
        help="shape of the outut blocks. Output blocks"
        " called 'out...' will be created on disk",
    )
    commands = parser.add_mutually_exclusive_group()
    commands.add_argument(
        "--create",
        action="store_true",
        help="create input blocks on disk" " before repartitioning.",
    )
    commands.add_argument(
        "--repartition",
        action="store_true",
        help="repartition input blocks to output block dimensions",
    )
    commands.add_argument(
        "--delete",
        action="store_true",
        help="delete output blocks after repartitioning.",
    )
    commands.add_argument(
        "--test-data",
        action="store_true",
        help="reconstruct array from input blocks, "
        "reconstruct array from output blocks, "
        "check that data is identical in both "
        "reconstructions.",
    )
    parser.add_argument(
        "--max-mem", action="store", help="max memory to use, in bytes"
    )
    parser.add_argument(
        "method",
        action="store",
        help="repartitioning method to use",
        choices=["baseline", "keep"],
    )

    args, params = parser.parse_known_args(args)
    mem = args.max_mem
    if mem is not None:
        mem = int(mem)

    repart_func = {"baseline": keep.baseline, "keep": keep.keep}

    array = Partition(make_tuple(args.A), name="array")

    if args.create:
        fill = "random"
        log("Creating input blocks", 1)
    else:
        fill = None
<<<<<<< HEAD
        log("Using existing input blocks", 1)

    in_blocks = Partition(
        make_tuple(args.I), name="in", array=array, fill=fill
    )
=======

    log('Creating input blocks', 1)
    in_blocks = Partition(make_tuple(args.I), name='in', array=array,
                          fill=fill)
>>>>>>> e0167acf
    in_blocks.clear()

    if not args.create:
        out_blocks = Partition(make_tuple(args.O), name="out", array=array)

        # Repartitioning
        if args.repartition:
            log("Repartitioning input blocks into output blocks", 1)
            out_blocks.delete()
            out_blocks.clear()  # shouldn't be necessary but just in case
            start = time.time()
            (
                total_bytes,
                seeks,
                peak_mem,
                read_time,
                write_time,
            ) = in_blocks.repartition(
                out_blocks, mem, repart_func[args.method]
            )
            end = time.time()
            total_time = end - start
            assert total_time > read_time + write_time
            assert total_bytes == 2 * math.prod(array.shape)
            log(
                f"Seeks, peak memory (B), read time (s),"
                f" write time (s), elapsed time (s):"
                + os.linesep
                + f"{seeks},{peak_mem},{round(read_time,2)},"
                f"{round(write_time,2)},{round(total_time,2)}",
                2,
            )

        if args.test_data:
            log("Testing data", 1)
            in_blocks.repartition(array, mem, repart_func[args.method])
            with open(array.blocks[(0, 0, 0)].file_name, "rb") as f:
                in_data = f.read()
            array.delete()
            out_blocks.repartition(array, mem, repart_func[args.method])
            with open(array.blocks[(0, 0, 0)].file_name, "rb") as f:
                out_data = f.read()
            assert in_data == out_data

        if args.delete:
            log("Deleting output blocks", 1)
            out_blocks.delete()


if __name__ == "__main__":
    main()<|MERGE_RESOLUTION|>--- conflicted
+++ resolved
@@ -75,18 +75,12 @@
         log("Creating input blocks", 1)
     else:
         fill = None
-<<<<<<< HEAD
         log("Using existing input blocks", 1)
 
     in_blocks = Partition(
         make_tuple(args.I), name="in", array=array, fill=fill
     )
-=======
 
-    log('Creating input blocks', 1)
-    in_blocks = Partition(make_tuple(args.I), name='in', array=array,
-                          fill=fill)
->>>>>>> e0167acf
     in_blocks.clear()
 
     if not args.create:
