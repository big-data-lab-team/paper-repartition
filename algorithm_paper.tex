--- conflicted
+++ resolved
@@ -293,31 +293,6 @@
 One should increase the buffer's dimensions in the order of the fastest moving dimensions.
 For example if one is processing a 3D image stored in files following the column-order, one should increase the buffer in the $k$ dimension first, then the $j$ dimension and finally the $i$ dimension. \\
 
-<<<<<<< HEAD
-\begin{figure*}[h]
-\centering
-\includegraphics[scale=0.20]{./figures/case_1_2.png}
-\caption{Left figure: without keep strategy.
-Right: with keep strategy.
-Keeping extra data in memory reduces the number of seeks caused by writing but increases the number of buffers needed to write an output file.
-The crosses represent the number of seeks that happen in both cases.
-}
-\label{fig:case_1_2}
-\end{figure*}
-
-\begin{figure*}[h]
-\centering
-\includegraphics[scale=0.20]{./figures/case_2_1.png}
-\caption{Illustration of an overlap in the $j$ dimension. The black crosses
-represents one seek each. In the 2D case on the left we can see that
-writing down the data into the next output file on the right would take
-only one seek. In the 3D case however (right side), writing the data down
-into the next output file would take $B_i$ seeks. \tristan{The mix between
-2D and 3D is confusing: I would use 3D everywhere.}
-}
-\label{fig:case_2_1}
-\end{figure*}
-=======
 % \begin{figure*}[h]
 % \centering
 % \includegraphics[scale=0.20]{./figures/case_1_2.png}
@@ -336,7 +311,6 @@
 % }
 % \label{fig:case_2_1}
 % \end{figure*}
->>>>>>> db0b1b00
 
 Let us first consider the 2D case in which the input and output files overlap in one dimension only.
 An overlap occuring in the $k$ dimension would incur $B_k$ seeks as opposed to 1 seek only (see Figure \ref{fig:case_1_2}) in the case of an overlap in the $j$ dimension (see Figure \ref{fig:case_2_1}).
