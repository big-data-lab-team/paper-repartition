--- conflicted
+++ resolved
@@ -54,7 +54,6 @@
 paper, we propose the \keep heuristic to minimize the number of seeks
 required for the repartitioning of large multi-dimensional arrays. The
 \keep heuristic uses a memory cache to reconstruct contiguous data
-<<<<<<< HEAD
 sections in memory. We evaluate it on arrays ranging from 85.7~GB to
 1~TB, and with memory amounts ranging from 4 to 250~GB.
 Repartitioning time is reduced by a factor of up to 3, and
@@ -64,13 +63,6 @@
 algorithm seems sufficient due to page cache and other io optimizations not
 taken into account in our solution. This study shows the main issues of the
 repartitioning task and that this task can be significantly accelerated.
-=======
-sections in memory. We evaluate it on arrays ranging from \todo{X} to
-\todo{Y} GB, and with memory amounts ranging from \todo{A} to \todo{B} GB.
-Repartitioning time is reduced by a factor of up to \todo{x}, and
-seeking is reduced by a factor of \todo{k}. \tristan{Tristan to add a conclusion sentence.}
-
->>>>>>> e41038b8
 
 \end{abstract}
 
@@ -278,11 +270,6 @@
   \end{algorithmic}
 \end{algorithm}
 
-<<<<<<< HEAD
-=======
-\tristan{Timothée, add a figure to show input blocks, read blocks, write blocks, output blocks. Add labels to 
-show that for baseline R=I et W=R, alors que pour keep, R=$\hat R$ et W=O (?)}
->>>>>>> e41038b8
 We focus on 3D arrays for simplicity. Consider a 3D array \texttt{A} of shape $A =
 (A_i, A_j, A_k)$, partitioned as uniformly-shaped input blocks of shape $I =
 (I_i, I_j, I_k)$ stored on disk. Our goal is to re-partition the input
@@ -439,7 +426,7 @@
 %----------------------------------------
 \tristan{Timothée, remplacer $\Lambda$ par $\hat R$ dans toutes les figures (notation plus claire)}
 As mentioned previously, the baseline strategy empties
-the cache at each iteration, which generates many seeks when input and output 
+the cache at each iteration, which generates many seeks when input and output
 blocks have different shapes. Instead, the proposed
 \keep heuristic keeps in cache the array elements that cannot be written
 contiguously to the output blocks.
@@ -481,7 +468,6 @@
     \RETURN readBlocks, writeBlocks
   \end{algorithmic}
 \end{algorithm}
-<<<<<<< HEAD
 The \keep heuristic (Alg.~\ref{algo:keep}) is a brute-force search
 of the best read shape among a list of candidates (line 11).
 For each candidate read shape, it initializes a list of write blocks (line
@@ -497,20 +483,6 @@
 remainder of this section: \texttt{candidateReadShapes} (line 11),
 \texttt{split} (line 14), \texttt{memoryConsumed} (line 15),
 \texttt{mergeWriteBlocks} (line 22), \texttt{generatedSeeks} (line 23).
-=======
-The \keep heuristic (Alg.~\ref{algo:keep}) is a brute-force search of the
-best read shape among a list of candidates (line 11). For each candidate
-read shape, it creates an ordered list of read blocks (line 14), defines
-write blocks accordingly (line 15), evaluates the peak memory consumed by
-this solution (line 16), and provided that the memory constraint is
-respected, computes the number of seeks (line 24), and selects the read
-shape that minimizes the number of seeks (line 25-27).
-
-The \keep heuristic uses the following functions, described in the
-remainder of this section: \texttt{candidateReadShapes} (line 11), \texttt{blocks} (line 14),
-\texttt{createWriteBlocks} (line 15), \texttt{peakMemory} (line 16),
-\texttt{generatedSeeks} (line 24).
->>>>>>> e41038b8
 
 \subsection{Candidate read shapes}
 
@@ -566,7 +538,7 @@
 straightforward, their order may have an impact on the amount of data
 stored in cache and therefore on the peak memory consumption. For
 simplicity, function \texttt{block} returns read blocks in the
-order used for array elements on disk (C order in this paper). 
+order used for array elements on disk (C order in this paper).
 
 \subsection{Creation of write blocks}
 
@@ -575,16 +547,16 @@
 eight write blocks are first created, defined as the $F_i$ blocks in
 Figure~\ref{fig:nomenclature_overlaps}. The $F_i$ blocks are then merged
 recursively with sub-blocks of neighboring read blocks, following the rules
-in Table~\ref{tab:fusion}. The resulting write blocks cover complete output blocks. \tristan{if this is the case we should just 
+in Table~\ref{tab:fusion}. The resulting write blocks cover complete output blocks. \tristan{if this is the case we should just
 say that from the beginning and move the Fi definition back to the memory consumption and remove this section because there's nothing to say.}
-\tristan{du coup, si on garde toutes les chutes en mémoire et qu'on les fusionne comme ça, 
+\tristan{du coup, si on garde toutes les chutes en mémoire et qu'on les fusionne comme ça,
 je ne comprends pas comment on peut avoir des seeks en sortie car on va recréer exactement les output blocks.}
 \begin{table}
   \centering
   \caption{Recursive merging of initial write blocks. The first column
   identifies a sub-block of a read block (i.e., an initial write block),
   and the second column identifies the sub-block(s) of the neighboring read
-  block(s) that are merged with the sub-block of the first column. For instance, sub-block $F_1$ is merged with sub-block $F_0$ 
+  block(s) that are merged with the sub-block of the first column. For instance, sub-block $F_1$ is merged with sub-block $F_0$
   of the neighboring read block in dimension $X_2$.}
    \begin{tabular}{c|l}
    \rowcolor{black!25}
@@ -703,7 +675,6 @@
 quantity of memory to be used for the buffers close to $\hat R$.
 On the contrary, it can take several seconds to compute theses metrics \tristan{seeks should be really fast with the model} for
 small buffers, knowing that among the possible buffer shapes, it is not rare to
-<<<<<<< HEAD
 see buffers like ($1,1,\Lambda_k$), which is the worst case.
 Moreover, it is more probable that smaller buffers give worst results.
 That is why we decided, instead of testing all possible buffer shapes, to implement a heuristic:
@@ -715,21 +686,6 @@
 If no buffer makes less seeks than the first one, then we will use the first buffer found.
 If a buffer $B'$ is better however, $n$ is reset to 0 and we test the next $n$
 buffers, starting from $B'$.
-=======
-see buffers like ($1,1,\hat R_k$), which is the worst case.
-That is why we decided, instead of testing all possible buffer shapes, to start
-testing the shapes from the ideal ones ($\hat R$) to the worst ones
-($1,1,\hat R_k$ for example), reducing the buffer shape in the $j$ dimension
-first, and then in $i$.
-We only estimate the amount of seeks to be produced if the maximum quantity
-to be consumed is smaller than $m$ \tristan{redundant with algorithm 2}.
-We also added a heuristic in order not to test all shapes when it is more
-probable that the best shapes are closer to $\hat R$.
-In this spirit, we added a maximum number of iteration above which the search
-is stopped if no improvement in the number of seeks has been found.
-We set this limit to 10 buffers \tristan{This heuristic should either be removed (preferred)
-or explained in details}.
->>>>>>> e41038b8
 
 %----------------------------------------
 \section{Experiments}
@@ -845,20 +801,6 @@
 
 \end{table}
 
-<<<<<<< HEAD
-=======
-\subsection{Results}
-\tristan{Figures should be made nicer. Suggestion: make it similar to panels (a) and (b) in figure 2 of https://www.nature.com/articles/nmeth.3041}
-
-\tristan{Reword to start with the main result, then describe the details}
-
-% commenter sur l'accélération générale (moyenne)
-% focus sur les writes
-%  pas de seek pour le write.
-% évolution en fonction de la qté mémoire, mention page cache
-% variability between the runs
-
->>>>>>> e41038b8
 The results in terms of processing times are shown on
 Figure~\ref{fig:results}, whereas the results in terms of seeks are
 presented on Figure~\ref{fig:seeks_results}.
